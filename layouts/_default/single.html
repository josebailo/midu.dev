{{ define "main" }}
{{ $css := resources.Get "styles/highlight.css" }}
{{ $style := $css | resources.Minify }}
<style>{{ $style.Content | safeCSS }}</style>

<article id='article' itemscope itemtype="http://schema.org/Article">
  {{ if isset .Params "audio" }}
    {{ partial "audio-player.html" . }}
    {{ partial "podcast-subscribe.html" }}
  {{ else }}
  {{ end }}

  <div id='article-content-wrapper'>
    <div id='article-content'>
      {{ if isset .Params "audio" }}
      {{ else }}
        <header id='article-header'>
          {{ with .Param "tags" }}
            {{ range first 1 . }}
            <picture>
              <img itemprop="image" alt='Imagen de la etiqueta {{ . }}' src='/images/tags/{{.}}.png' width="48" height="48" />
            </picture>
            {{ end }}
          {{ end }}
          <div class='article-header-meta'>
            <h1 itemprop="name">
              {{ .Title }}
            </h1>
            <div id='article-meta'>
              {{ partial "article-meta.html" . }}
            </div>
          </div>

        </header>
      {{ end }}

      <div itemprop="articleBody">
        {{ .Content }}
      </div>

        <div id='article-pagination'>
          {{ with .PrevPage }}
            <a class='prev' href="{{.Permalink}}">
              {{ with .Params.tags }}
                {{$tag := index . 0 }}
                <img alt="{{$tag}}" loading='lazy' src='/images/tags/{{$tag}}.png' width="64" height="64" />
              {{ end }}
              <svg width="20" height="20">
                <path
                  d="M.646 10.146l6-6a.5.5 0 0 1 .707.707L2.207 9.999H18.5a.5.5 0 0 1 0 1H2.207l5.146 5.146a.5.5 0 0 1-.708.707l-6-6a.5.5 0 0 1 0-.707z" />
                </svg> {{.Title}}
            </a>
          {{ end }}
          {{ with .NextPage }}
            <a class='next' href="{{.Permalink}}">
              {{ with .Params.tags }}
                {{$tag := index . 0 }}
                <img alt="{{$tag}}" loading='lazy' src='/images/tags/{{$tag}}.png' width="64" height="64" />
              {{ end }}
              <svg width="20" height="20">
                <path
                  d="M19.354 10.146l-6-6a.5.5 0 0 0-.707.707l5.146 5.146H1.5a.5.5 0 0 0 0 1h16.293l-5.146 5.146a.5.5 0 0 0 .708.707l6-6a.5.5 0 0 0 0-.707z" />
                </svg> {{.Title}}
            </a>
          {{ end }}
        </div>
    </div>
  </div>

</article>

{{ if (.Params.description) }}
<style>
  #share {
  bottom: 16px;
  left: 0;
  display: flex;
  position: fixed;
  right: 0;
  width: 100%;
<<<<<<< HEAD
  justify-content: center;
=======
  z-index: 1;
>>>>>>> d0e35751
}

#share a {
  background: #fff;
  border-radius: 32px;
  bottom: 0;
  box-shadow: rgba(100,110,140,.4) 0px 6px 21px 2px;
  color: #333;
  display: flex;
  font-size: 14px;
  font-weight: 500;
  margin: 0 16px;
  padding: 8px 16px;
  text-align: center;
  align-self: center;
  align-items: center;
}

#share a:hover {
  background: rgb(220, 241, 255);
}

#share svg {
  align-self: center;
  display: inline-flex;
  margin-left: 4px;
}

#share a:last-child {
  background-color: rgb(255, 66, 77);
  color: #fff;
}

#share a:last-child:hover {
  background-color: rgb(198, 23, 31);
}

</style>
<div id='share'>
  <a target='_blank' rel='nofollow noopener' href='https://twitter.com/share?url={{.Permalink}}&text="{{ .Title }}" por @midudev'>
    <span>Comparte el artículo</span>
    {{ partial "icons/twitter.html" }}
  </a>

  <a target='_blank' rel='nofollow noopener' href='https://www.patreon.com/bePatron?u=27145194'>
    <span>¡Apóyame en Patreon!</span>
    {{ partial "icons/patreon.html" }}
  </a>
</div>
{{ end }}

{{ partial "aside.html" . }}

{{ end }}<|MERGE_RESOLUTION|>--- conflicted
+++ resolved
@@ -78,11 +78,8 @@
   position: fixed;
   right: 0;
   width: 100%;
-<<<<<<< HEAD
   justify-content: center;
-=======
   z-index: 1;
->>>>>>> d0e35751
 }
 
 #share a {
