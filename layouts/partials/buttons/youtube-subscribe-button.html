<style>
.yt-subscribe-button {
    font-size: 11px;
    display: flex;
    align-items: center;
    height: 20px;
    line-height: 20px;
    justify-content: center;
}

.yt-subscribe-button:hover {
    opacity: .7;
}

.yt-subscribe-button span:first-child {
    background: #e62117;
    border-radius: 2px 0 0 2px;
    border: solid 1px #e62117;
    color: #fefefe;
    font-weight: 500;
    padding: 0 8px 0 5.5px;
}

.yt-subscribe-button span:last-child {
    background: #fafafa;
    border-radius: 0 2px 2px 0;
    border: 1px solid #ccc;
    border-left: 0;
    color: #737373;
    font-weight: 400;
    padding: 0 4px;
    font-size: 11px;
}
</style>

<a class='yt-subscribe-button' rel="noopener nofollow" href='https://www.youtube.com/c/midudev?sub_confirmation=1' target='_blank'>
    <span><svg viewBox="0 0 24 24" width="16" style='margin:-2px 4px 0 0'>
        <path
            d="M23.495 6.205a3.007 3.007 0 0 0-2.088-2.088c-1.87-.501-9.396-.501-9.396-.501s-7.507-.01-9.396.501A3.007 3.007 0 0 0 .527 6.205a31.247 31.247 0 0 0-.522 5.805 31.247 31.247 0 0 0 .522 5.783 3.007 3.007 0 0 0 2.088 2.088c1.868.502 9.396.502 9.396.502s7.506 0 9.396-.502a3.007 3.007 0 0 0 2.088-2.088 31.247 31.247 0 0 0 .5-5.783 31.247 31.247 0 0 0-.5-5.805zM9.609 15.601V8.408l6.264 3.602z"
            fill='#fff'
        ></path>
    </svg> ¡Suscríbete!</span>
<<<<<<< HEAD
    <span>2.9K</span>
=======
    <span>3.0K</span>
>>>>>>> 73687c00
</a><|MERGE_RESOLUTION|>--- conflicted
+++ resolved
@@ -40,9 +40,5 @@
             fill='#fff'
         ></path>
     </svg> ¡Suscríbete!</span>
-<<<<<<< HEAD
-    <span>2.9K</span>
-=======
     <span>3.0K</span>
->>>>>>> 73687c00
 </a>