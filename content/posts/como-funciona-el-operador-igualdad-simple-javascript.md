--- conflicted
+++ resolved
@@ -40,23 +40,13 @@
     * Si `x` es el mismo valor numérico que `y` devolverá `true`
     * Si `x` es 0 e `y` es 0, independientemente de su signo, devolverá `true`.
     * En cualquier otro caso, será `false`
-<<<<<<< HEAD
-  * Si `x` es `String` entonces será `true` si `x` y `y` tienen la misma secuencia de carácteres (misma longitud y posición). Si no, será `false`.
-  * Si `x` es `Boolean` entonces devolverá `true` si ambos son `true` o ambos son `false. Si no, será `false`. 
-  * Si `x` y`y` están referenciando al mismo objeto será `true`, si no `false`. 
-* Si `x` es `null` y `y` es `undefined` será `true`. 
-* Si `y` es `undefined` y `y` es `null` será `true`. 
-* Si `x` es `Number` y `y` es `String` devuelve el resultado de comparar `x == Number(y)`
-* Si `x` es `String` y `y` es `Number` devuelve el resultado de comparar `Number(x) == y`
-=======
   * Si `x` es `String` entonces será `true` si `x` e `y` tienen la misma secuencia de carácteres (misma longitud y posición). Si no, será `false`.
-  * Si `x` es `Boolean` entonces devolverá `true` si `x` e
+  * * Si `x` es `Boolean` entonces devolverá `true` si ambos son `true` o ambos son `false. Si no, será `false`.
   * Si `x` e `y` están referenciando al mismo objeto será `true`, si no `false`. 
 * Si `x` es `null` e `y` es `undefined` será `true`. 
 * Si `y` es `undefined` e `y` es `null` será `true`. 
 * Si `x` es `Number` e `y` es `String` devuelve el resultado de comparar `x == Number(y)`
 * Si `x` es `String` e `y` es `Number` devuelve el resultado de comparar `Number(x) == y`
->>>>>>> 2da5b2ca
 * Si `x` es `Boolean`, devuelve el resultado de comparar `Number(x) == y`
 * Si `y` es `Boolean`, devuelve el resultado de comparar `x == Number(y)`
 * Si `x` es `String` o `Number` e `y` es `Object` devuelve el resultado de comparar `x == toPrimitive(y)`
